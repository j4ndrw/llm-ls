--- conflicted
+++ resolved
@@ -112,20 +112,9 @@
             }
         }
     }
-<<<<<<< HEAD
-    let start_idx = document
-        .text
-        .try_line_to_char(row)
-        .map_err(internal_error)?;
-    let next_char = document
-        .text
-        .get_char(start_idx + column)
-        .unwrap_or('\n'); // treat the end of document as newline
-=======
     let start_idx = document.text.try_line_to_char(row)?;
     // XXX: We treat the end of a document as a newline
     let next_char = document.text.get_char(start_idx + column).unwrap_or('\n');
->>>>>>> 078d4c7a
     if next_char.is_whitespace() {
         Ok(CompletionType::SingleLine)
     } else {
@@ -133,65 +122,6 @@
     }
 }
 
-<<<<<<< HEAD
-#[derive(Debug, Deserialize, Serialize)]
-#[serde(untagged)]
-enum TokenizerConfig {
-    Local { path: PathBuf },
-    HuggingFace { repository: String },
-    Download { url: String, to: PathBuf },
-}
-
-#[derive(Clone, Debug, Deserialize, Serialize)]
-pub struct RequestParams {
-    max_new_tokens: u32,
-    temperature: f32,
-    do_sample: bool,
-    top_p: f32,
-    stop_tokens: Option<Vec<String>>,
-}
-
-#[derive(Debug, Deserialize, Serialize)]
-struct FimParams {
-    enabled: bool,
-    prefix: String,
-    middle: String,
-    suffix: String,
-}
-
-#[derive(Debug, Serialize)]
-struct APIParams {
-    max_new_tokens: u32,
-    temperature: f32,
-    do_sample: bool,
-    top_p: f32,
-    #[allow(dead_code)]
-    #[serde(skip_serializing)]
-    stop: Option<Vec<String>>,
-    return_full_text: bool,
-}
-
-impl From<RequestParams> for APIParams {
-    fn from(params: RequestParams) -> Self {
-        Self {
-            max_new_tokens: params.max_new_tokens,
-            temperature: params.temperature,
-            do_sample: params.do_sample,
-            top_p: params.top_p,
-            stop: params.stop_tokens,
-            return_full_text: false,
-        }
-    }
-}
-
-#[derive(Serialize)]
-struct APIRequest {
-    inputs: String,
-    parameters: APIParams,
-}
-
-=======
->>>>>>> 078d4c7a
 #[derive(Debug, Serialize, Deserialize)]
 pub struct Generation {
     generated_text: String,
@@ -206,90 +136,7 @@
     workspace_folders: Arc<RwLock<Option<Vec<WorkspaceFolder>>>>,
     tokenizer_map: Arc<RwLock<HashMap<String, Arc<Tokenizer>>>>,
     unauthenticated_warn_at: Arc<RwLock<Instant>>,
-<<<<<<< HEAD
-}
-
-#[derive(Debug, Deserialize, Serialize)]
-struct Completion {
-    generated_text: String,
-}
-
-#[derive(Clone, Copy, Debug, Default, Deserialize, Serialize)]
-#[serde(rename_all = "lowercase")]
-pub enum Ide {
-    Neovim,
-    VSCode,
-    JetBrains,
-    Emacs,
-    Jupyter,
-    Sublime,
-    VisualStudio,
-    #[default]
-    Unknown,
-}
-
-impl Display for Ide {
-    fn fmt(&self, f: &mut std::fmt::Formatter<'_>) -> std::fmt::Result {
-        self.serialize(f)
-    }
-}
-
-fn parse_ide<'de, D>(d: D) -> std::result::Result<Ide, D::Error>
-where
-    D: Deserializer<'de>,
-{
-    Deserialize::deserialize(d).map(|b: Option<_>| b.unwrap_or(Ide::Unknown))
-}
-
-#[derive(Debug, Deserialize, Serialize)]
-struct AcceptedCompletion {
-    request_id: Uuid,
-    accepted_completion: u32,
-    shown_completions: Vec<u32>,
-}
-
-#[derive(Debug, Deserialize, Serialize)]
-struct RejectedCompletion {
-    request_id: Uuid,
-    shown_completions: Vec<u32>,
-}
-
-#[derive(Debug, Deserialize, Serialize)]
-pub struct CompletionParams {
-    #[serde(flatten)]
-    text_document_position: TextDocumentPositionParams,
-    request_params: RequestParams,
-    #[serde(default)]
-    #[serde(deserialize_with = "parse_ide")]
-    ide: Ide,
-    fim: FimParams,
-    api_token: Option<String>,
-    model: String,
-    adaptor: Option<String>,
-    tokens_to_clear: Vec<String>,
-    tokenizer_config: Option<TokenizerConfig>,
-    context_window: usize,
-    tls_skip_verify_insecure: bool,
-    request_body: Option<serde_json::Map<String, serde_json::Value>>,
-}
-
-#[derive(Debug, Deserialize, Serialize)]
-struct CompletionResult {
-    request_id: Uuid,
-    completions: Vec<Completion>,
-}
-
-pub fn internal_error<E: Display>(err: E) -> Error {
-    let err_msg = err.to_string();
-    error!(err_msg);
-    Error {
-        code: tower_lsp::jsonrpc::ErrorCode::InternalError,
-        message: err_msg.into(),
-        data: None,
-    }
-=======
     position_encoding: Arc<RwLock<document::PositionEncodingKind>>,
->>>>>>> 078d4c7a
 }
 
 fn build_prompt(
@@ -568,22 +415,6 @@
     }
 }
 
-<<<<<<< HEAD
-fn build_url(model: &str) -> String {
-    if model.starts_with("http://") || model.starts_with("https://") {
-        model.to_owned()
-    } else {
-        format!("https://{HUGGINGFACE_INFERENCE_HOSTNAME}/models/{model}")
-    }
-}
-
-fn is_hf_model(model: &str) -> bool {
-    return build_url(model).contains(HUGGINGFACE_INFERENCE_HOSTNAME);
-}
-
-impl Backend {
-    async fn get_completions(&self, params: CompletionParams) -> Result<CompletionResult> {
-=======
 fn build_url(backend: Backend, model: &str) -> String {
     match backend {
         Backend::HuggingFace { url } => format!("{url}/models/{model}"),
@@ -598,7 +429,6 @@
         &self,
         params: GetCompletionsParams,
     ) -> LspResult<GetCompletionsResult> {
->>>>>>> 078d4c7a
         let request_id = Uuid::new_v4();
         let span = info_span!("completion_request", %request_id);
 
@@ -629,11 +459,7 @@
                 "received completion request for {}",
                 params.text_document_position.text_document.uri
             );
-<<<<<<< HEAD
-            if params.api_token.is_none() && is_hf_model(&params.model) {
-=======
             if params.api_token.is_none() && params.backend.is_using_inference_api() {
->>>>>>> 078d4c7a
                 let now = Instant::now();
                 let unauthenticated_warn_at = self.unauthenticated_warn_at.read().await;
                 if now.duration_since(*unauthenticated_warn_at) > MAX_WARNING_REPEAT {
